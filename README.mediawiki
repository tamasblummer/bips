--- conflicted
+++ resolved
@@ -398,7 +398,6 @@
 | Standard
 | Draft
 |-
-<<<<<<< HEAD
 | [[bip-0140.mediawiki|140]]
 | Normalized TXID
 | Christian Decker
@@ -414,11 +413,12 @@
 | [[bip-0142.mediawiki|142]]
 | Address Formats for Witness Program
 | Johnson Lau
-=======
+| Standard
+| Draft
+|-
 | [[bip-0143.mediawiki|143]]
 | Transaction signature verification for version 0 and version 1 witness program
 | Johnson Lau, Pieter Wuille
->>>>>>> 1e9d6180
 | Standard
 | Draft
 |}
